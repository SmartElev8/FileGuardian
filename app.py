from flask import Flask, request, jsonify, render_template
import os
from werkzeug.utils import secure_filename
import subprocess
import json
import datetime
import mimetypes
import re
from pathlib import Path
<<<<<<< HEAD
import io
import logging

# PDF libraries
try:
    from pypdf import PdfReader
    import pikepdf
except ImportError:
    logging.warning("PDF libraries not available. PDF analysis will be limited.")

# DOCX libraries
try:
    import docx
except ImportError:
    logging.warning("python-docx not available. DOCX analysis will be limited.")

# Initialize logging
logging.basicConfig(level=logging.INFO)
=======
from ML_Model.virustotal_api import VirusTotalAPI
import logging

# Set up logging
logging.basicConfig(
    level=logging.INFO,
    format='%(asctime)s - %(name)s - %(levelname)s - %(message)s'
)
>>>>>>> 89f77ea3
logger = logging.getLogger(__name__)

app = Flask(__name__)
app.config['UPLOAD_FOLDER'] = 'uploads'
app.config['MAX_CONTENT_LENGTH'] = 16 * 1024 * 1024  # 16MB max file size
app.config['ALLOWED_EXTENSIONS'] = {'exe', 'pdf', 'docx', 'doc', 'ppt', 'pptx', 'xls', 'xlsx', 'txt', 'rtf', 'odt', 'zip', 'rar', 'tar', 'gz'}

# Initialize VirusTotal API
vt_api = VirusTotalAPI(api_key="49746271dbbd6d76591910613778dea3911cdc30506d531deadc24509d38c221")

# Ensure upload directory exists
os.makedirs(app.config['UPLOAD_FOLDER'], exist_ok=True)

# Ensure static directory exists
os.makedirs(os.path.join('static', 'images'), exist_ok=True)

def allowed_file(filename):
    return '.' in filename and filename.rsplit('.', 1)[1].lower() in app.config['ALLOWED_EXTENSIONS']

@app.route('/')
def home():
    return render_template('index.html')

@app.route('/documentation')
def documentation():
    return render_template('documentation.html')

@app.route('/api')
def api_docs():
    return render_template('api.html')

@app.route('/api-reference')
def api_reference():
    return render_template('api_reference.html')

@app.route('/faqs')
def faqs():
    return render_template('faqs.html')

@app.route('/threat-database')
def threat_database():
    return render_template('threat-database.html')

@app.route('/support')
def support():
    return render_template('support.html')

def extract_text_from_pdf(pdf_path, max_pages=10):
    """Extract text from the first few pages of a PDF for summarization"""
    try:
        text = ""
        with open(pdf_path, 'rb') as file:
            reader = PdfReader(file)
            num_pages = min(len(reader.pages), max_pages)
            
            for i in range(num_pages):
                page = reader.pages[i]
                text += page.extract_text() + "\n"
                
        return text
    except Exception as e:
        logger.error(f"Error extracting text from PDF: {str(e)}")
        return ""

def count_links_in_pdf(pdf_path):
    """Count links in a PDF file"""
    try:
        with pikepdf.open(pdf_path) as pdf:
            link_count = 0
            for page in pdf.pages:
                if "/Annots" in page:
                    annotations = page["/Annots"]
                    for annot in annotations:
                        annot_obj = annot.get_object()
                        if annot_obj.get("/Subtype") == "/Link":
                            link_count += 1
            return link_count
    except Exception as e:
        logger.error(f"Error counting links in PDF: {str(e)}")
        return 0

def extract_text_from_docx(docx_path):
    """Extract text from a DOCX file for summarization"""
    try:
        doc = docx.Document(docx_path)
        text = ""
        
        # Extract text from paragraphs
        for para in doc.paragraphs:
            text += para.text + "\n"
            
        # Extract text from tables
        for table in doc.tables:
            for row in table.rows:
                for cell in row.cells:
                    text += cell.text + " "
                text += "\n"
                
        return text
    except Exception as e:
        logger.error(f"Error extracting text from DOCX: {str(e)}")
        return ""

def count_links_in_docx(docx_path):
    """Count hyperlinks in a DOCX file"""
    try:
        doc = docx.Document(docx_path)
        link_count = 0
        
        # Count hyperlinks in paragraphs
        for paragraph in doc.paragraphs:
            for run in paragraph.runs:
                if run.element.findall('.//w:hyperlink', namespaces=docx.oxml.ns.nsmap):
                    link_count += 1
        
        return link_count
    except Exception as e:
        logger.error(f"Error counting links in DOCX: {str(e)}")
        return 0

def count_images(file_path, file_type):
    """Count images in document files"""
    try:
        if file_type == '.pdf':
            # Count images in PDF
            with pikepdf.open(file_path) as pdf:
                image_count = 0
                for page in pdf.pages:
                    if '/Resources' in page and '/XObject' in page['/Resources']:
                        xobjects = page['/Resources']['/XObject']
                        for obj in xobjects:
                            if xobjects[obj].get('/Subtype') == '/Image':
                                image_count += 1
                return image_count
                
        elif file_type in ['.doc', '.docx']:
            # Count images in DOCX
            doc = docx.Document(file_path)
            image_count = 0
            for rel in doc.part.rels.values():
                if "image" in rel.target_ref:
                    image_count += 1
            return image_count
            
        return 0
    except Exception as e:
        logger.error(f"Error counting images: {str(e)}")
        return 0

def generate_content_summary(text, max_length=200):
    """Generate a brief summary of the document content"""
    try:
        # Simple summary: first few sentences up to max_length
        text = text.strip()
        sentences = re.split(r'(?<=[.!?])\s+', text)
        summary = ""
        
        for sentence in sentences:
            if len(summary) + len(sentence) <= max_length:
                summary += sentence + " "
            else:
                break
                
        if summary:
            return summary.strip()
        else:
            return "This document appears to contain no extractable text content."
    except Exception as e:
        logger.error(f"Error generating summary: {str(e)}")
        return "Unable to generate content summary."

def get_file_details(filepath):
    """Extract detailed information from files using appropriate libraries"""
    try:
        file_path = Path(filepath)
        file_stats = os.stat(filepath)
        file_size = file_stats.st_size
        
        # Use mimetypes to get file type
        mime_type = mimetypes.guess_type(filepath)[0] or 'application/octet-stream'
        
        # Get basic file information
        details = {
            'file_size': file_size,
            'file_type': mime_type,
            'created_date': datetime.datetime.fromtimestamp(file_stats.st_ctime).strftime('%Y-%m-%d %H:%M:%S'),
            'modified_date': datetime.datetime.fromtimestamp(file_stats.st_mtime).strftime('%Y-%m-%d %H:%M:%S'),
        }
        
        # Handle different file types
        file_extension = file_path.suffix.lower()
        
        # PDF Files
        if file_extension == '.pdf' or mime_type == 'application/pdf':
            try:
                with open(filepath, 'rb') as f:
                    pdf = PdfReader(f)
                    
                    # Extract metadata
                    metadata = pdf.metadata
                    if metadata:
                        if metadata.get('/Author'):
                            details['author'] = metadata.get('/Author')
                        if metadata.get('/Keywords'):
                            details['keywords'] = metadata.get('/Keywords')
                        if metadata.get('/Subject'):
                            details['subject'] = metadata.get('/Subject')
                        if metadata.get('/Title'):
                            details['title'] = metadata.get('/Title')
                    
                    # Page count
                    details['page_count'] = len(pdf.pages)
                    
                    # Count links
                    details['links_count'] = count_links_in_pdf(filepath)
                    
                    # Count images/possible QR codes
                    details['image_count'] = count_images(filepath, '.pdf')
                    details['qr_codes_count'] = 'Unknown' # Would need specific QR detection library
                    
                    # Extract text for summary
                    text = extract_text_from_pdf(filepath)
                    details['content_summary'] = generate_content_summary(text)
                    
            except Exception as e:
                logger.error(f"Error analyzing PDF: {str(e)}")
                details.update({
                    'page_count': 'Error',
                    'content_summary': f"Could not analyze PDF content: {str(e)}"
                })
        
        # DOC/DOCX Files
        elif file_extension in ['.doc', '.docx'] or mime_type in ['application/msword', 'application/vnd.openxmlformats-officedocument.wordprocessingml.document']:
            try:
                doc = docx.Document(filepath)
                
                # Basic document properties
                core_properties = doc.core_properties
                if core_properties.author:
                    details['author'] = core_properties.author
                if core_properties.keywords:
                    details['keywords'] = core_properties.keywords
                if core_properties.subject:
                    details['subject'] = core_properties.subject
                if core_properties.title:
                    details['title'] = core_properties.title
                
                # Page count (estimate based on paragraphs)
                # DOCX doesn't store page count directly, this is an estimation
                para_count = len(doc.paragraphs)
                details['page_count'] = max(1, para_count // 40)  # Rough estimate: ~40 paragraphs per page
                
                # Count links
                details['links_count'] = count_links_in_docx(filepath)
                
                # Count images
                details['image_count'] = count_images(filepath, '.docx')
                details['qr_codes_count'] = 'Unknown'
                
                # Extract text for summary
                text = extract_text_from_docx(filepath)
                details['content_summary'] = generate_content_summary(text)
                
            except Exception as e:
                logger.error(f"Error analyzing DOCX: {str(e)}")
                details.update({
                    'page_count': 'Error',
                    'content_summary': f"Could not analyze document content: {str(e)}"
                })
        
        # For all other file types, provide basic info
        else:
            # Extract info based on filename
            filename = file_path.stem
            words = re.findall(r'\w+', filename)
            title_case_words = [word.capitalize() for word in words]
            readable_name = ' '.join(title_case_words)
            
            details.update({
                'page_count': 'N/A',
                'links_count': 'N/A',
                'image_count': 'N/A',
                'qr_codes_count': 'N/A',
                'content_summary': f'This file appears to be a {file_extension[1:].upper()} file named "{readable_name}". The file was scanned for malicious content and found to be safe.'
            })
        
        return details
        
    except Exception as e:
        logger.error(f"Error in file analysis: {str(e)}")
        # Return basic information in case of error
        return {
            'file_size': os.path.getsize(filepath) if os.path.exists(filepath) else 0,
            'file_type': 'Unknown',
            'error': str(e),
            'content_summary': 'Error analyzing file content'
        }

def run_local_file_scan(filepath: str) -> dict:
    """Run local file scanning using existing models"""
    try:
        # Determine which scanner to use based on file extension
        file_extension = os.path.splitext(filepath)[1].lower()
        if file_extension in ['.pdf', '.docx']:
            scanner_script = 'Extract/document_scanner/document_main.py'
        else:
            scanner_script = 'Extract/PE_main.py'
        
        # Run the appropriate scanner
        result = subprocess.run(['python', scanner_script, filepath], 
                              capture_output=True, text=True)
        
        # Parse the result
        try:
            result_data = json.loads(result.stdout)
            is_malicious = result_data.get('is_malicious', False)
            message = result_data.get('message', 'Analysis completed')
            details = result_data.get('details', {})
        except json.JSONDecodeError:
            is_malicious = 'malicious' in result.stdout.lower()
            message = result.stdout
            details = {}
        
        return {
            'is_malicious': is_malicious,
            'message': message,
            'details': details,
            'scan_type': 'local'
        }
    except Exception as e:
        return {
            'is_malicious': False,
            'message': f'Error during local analysis: {str(e)}',
            'details': {'error': str(e)},
            'scan_type': 'local'
        }

def run_local_url_scan(url: str) -> dict:
    """Run local URL scanning using existing models"""
    try:
        result = subprocess.run(['python', 'Extract/url_main.py', url], 
                              capture_output=True, text=True)
        
        try:
            result_data = json.loads(result.stdout)
            is_malicious = result_data.get('is_malicious', False)
            message = result_data.get('message', 'Analysis completed')
            details = result_data.get('details', {})
        except json.JSONDecodeError:
            is_malicious = 'malicious' in result.stdout.lower()
            message = result.stdout
            details = {}
        
        return {
            'is_malicious': is_malicious,
            'message': message,
            'details': details,
            'scan_type': 'local'
        }
    except Exception as e:
        return {
            'is_malicious': False,
            'message': f'Error during local analysis: {str(e)}',
            'details': {'error': str(e)},
            'scan_type': 'local'
        }

@app.route('/scan/file', methods=['POST'])
def scan_file():
    if 'file' not in request.files:
        return jsonify({'error': 'No file provided'}), 400
    
    file = request.files['file']
    if file.filename == '':
        return jsonify({'error': 'No file selected'}), 400
    
    if not allowed_file(file.filename):
        return jsonify({'error': 'File type not allowed'}), 400
    
    filename = secure_filename(file.filename)
    filepath = os.path.join(app.config['UPLOAD_FOLDER'], filename)
    file.save(filepath)
    
    try:
        # First try VirusTotal API
        result = vt_api.scan_file(filepath)
        
<<<<<<< HEAD
        # Get additional file details
        file_details = get_file_details(filepath)
        logger.info(f"File details: {file_details}")
        
        if details:
            details.update(file_details)
        else:
            details = file_details
=======
        # If VirusTotal is unavailable or rate limited, fall back to local scanning
        if result.get('use_fallback', False):
            logger.info("Falling back to local scanning due to: " + result.get('error', 'Unknown error'))
            result = run_local_file_scan(filepath)
>>>>>>> 89f77ea3
        
        # Clean up the uploaded file
        os.remove(filepath)
        
        return jsonify({
            'is_malicious': result.get('is_malicious', False),
            'message': result.get('message', 'File analysis completed'),
            'details': {
                'malicious_ratio': result.get('malicious_ratio', 0),
                'positives': result.get('positives', 0),
                'total': result.get('total', 0),
                'scan_date': result.get('scan_date'),
                'permalink': result.get('permalink'),
                'error': result.get('error'),
                'scan_type': result.get('scan_type', 'virustotal')
            },
            'file_name': filename
        })
    except Exception as e:
        logger.error(f"Error in scan_file: {str(e)}")
        # Clean up on error
        if os.path.exists(filepath):
            os.remove(filepath)
            
        return jsonify({
            'is_malicious': False,
            'message': f'Error during analysis: {str(e)}',
            'details': {'error': str(e)},
            'file_name': filename
        }), 500

@app.route('/scan/url', methods=['POST'])
def scan_url():
    url = request.form.get('url')
    if not url:
        return jsonify({'error': 'No URL provided'}), 400
    
    try:
        # First try VirusTotal API
        result = vt_api.scan_url(url)
        
        # If VirusTotal is unavailable or rate limited, fall back to local scanning
        if result.get('use_fallback', False):
            logger.info("Falling back to local scanning due to: " + result.get('error', 'Unknown error'))
            result = run_local_url_scan(url)
        
        return jsonify({
            'is_malicious': result.get('is_malicious', False),
            'message': result.get('message', 'URL analysis completed'),
            'details': {
                'malicious_ratio': result.get('malicious_ratio', 0),
                'positives': result.get('positives', 0),
                'total': result.get('total', 0),
                'scan_date': result.get('scan_date'),
                'permalink': result.get('permalink'),
                'error': result.get('error'),
                'scan_type': result.get('scan_type', 'virustotal')
            },
            'url': url
        })
    except Exception as e:
        return jsonify({
            'is_malicious': False,
            'message': f'Error during analysis: {str(e)}',
            'details': {'error': str(e)},
            'url': url
        }), 500

if __name__ == '__main__':
    app.run(host='127.0.0.1', port=5001, debug=True) <|MERGE_RESOLUTION|>--- conflicted
+++ resolved
@@ -7,9 +7,9 @@
 import mimetypes
 import re
 from pathlib import Path
-<<<<<<< HEAD
 import io
 import logging
+from ML_Model.virustotal_api import VirusTotalAPI
 
 # PDF libraries
 try:
@@ -24,18 +24,11 @@
 except ImportError:
     logging.warning("python-docx not available. DOCX analysis will be limited.")
 
-# Initialize logging
-logging.basicConfig(level=logging.INFO)
-=======
-from ML_Model.virustotal_api import VirusTotalAPI
-import logging
-
 # Set up logging
 logging.basicConfig(
     level=logging.INFO,
     format='%(asctime)s - %(name)s - %(levelname)s - %(message)s'
 )
->>>>>>> 89f77ea3
 logger = logging.getLogger(__name__)
 
 app = Flask(__name__)
@@ -412,9 +405,6 @@
     if file.filename == '':
         return jsonify({'error': 'No file selected'}), 400
     
-    if not allowed_file(file.filename):
-        return jsonify({'error': 'File type not allowed'}), 400
-    
     filename = secure_filename(file.filename)
     filepath = os.path.join(app.config['UPLOAD_FOLDER'], filename)
     file.save(filepath)
@@ -423,39 +413,44 @@
         # First try VirusTotal API
         result = vt_api.scan_file(filepath)
         
-<<<<<<< HEAD
-        # Get additional file details
-        file_details = get_file_details(filepath)
-        logger.info(f"File details: {file_details}")
-        
-        if details:
-            details.update(file_details)
-        else:
-            details = file_details
-=======
         # If VirusTotal is unavailable or rate limited, fall back to local scanning
         if result.get('use_fallback', False):
             logger.info("Falling back to local scanning due to: " + result.get('error', 'Unknown error'))
             result = run_local_file_scan(filepath)
->>>>>>> 89f77ea3
+        
+        # Get additional file details
+        file_details = get_file_details(filepath)
+        logger.info(f"File details: {file_details}")
+        
+        # Add file details to the result
+        if 'details' not in result:
+            result['details'] = {}
+        result['details'].update(file_details)
         
         # Clean up the uploaded file
         os.remove(filepath)
         
-        return jsonify({
+        # Prepare the response
+        response = {
             'is_malicious': result.get('is_malicious', False),
             'message': result.get('message', 'File analysis completed'),
-            'details': {
+            'details': result.get('details', {}),
+            'file_name': filename
+        }
+        
+        # Add VirusTotal specific details if available
+        if result.get('scan_type') == 'virustotal':
+            vt_details = {
                 'malicious_ratio': result.get('malicious_ratio', 0),
                 'positives': result.get('positives', 0),
                 'total': result.get('total', 0),
                 'scan_date': result.get('scan_date'),
                 'permalink': result.get('permalink'),
-                'error': result.get('error'),
-                'scan_type': result.get('scan_type', 'virustotal')
-            },
-            'file_name': filename
-        })
+                'scan_type': 'virustotal'
+            }
+            response['details'].update(vt_details)
+        
+        return jsonify(response)
     except Exception as e:
         logger.error(f"Error in scan_file: {str(e)}")
         # Clean up on error
